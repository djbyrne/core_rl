"""Run script for training agents"""

import argparse
import random

import torch

from algos.dqn.model import DQNLightning
from algos.double_dqn.model import DoubleDQNLightning
import numpy as np
import pytorch_lightning as pl

from algos.dueling_dqn.model import DuelingDQNLightning
from algos.noisy_dqn.model import NoisyDQNLightning
<<<<<<< HEAD
from algos.per_dqn.model import PERDQNLightning
=======
>>>>>>> 5cf1c899


def main(hparams) -> None:
    """Main Training Method"""

    torch.manual_seed(hparams.seed)
    np.random.seed(hparams.seed)
    random.seed(hparams.seed)

    # TODO: this is shit, fix soon
    if hparams.algo == 'double_dqn':
        model = DoubleDQNLightning(hparams)
    elif hparams.algo == 'dueling_dqn':
        model = DuelingDQNLightning(hparams)
    elif hparams.algo == 'noisy_dqn':
        model = NoisyDQNLightning(hparams)
<<<<<<< HEAD
    elif hparams.algo == 'per_dqn':
        model = PERDQNLightning(hparams)
=======
>>>>>>> 5cf1c899
    else:
        model = DQNLightning(hparams)

    trainer = pl.Trainer(
        gpus=hparams.gpus,
        distributed_backend=hparams.backend,
        max_steps=hparams.max_steps,
        max_epochs=hparams.max_steps,       # Set this as the same as max steps to ensure that it doesn't stop early
        val_check_interval=1000             # This just needs 'some' value, does not effect training right now
    )

    trainer.fit(model)


if __name__ == '__main__':
    parent_parser = argparse.ArgumentParser(add_help=False)
    parser = DQNLightning.add_model_specific_args(parent_parser)
    parser.add_argument("--algo", type=str, default="dqn", help="algorithm to use for training")
    args = parser.parse_args()

    main(args)<|MERGE_RESOLUTION|>--- conflicted
+++ resolved
@@ -12,10 +12,7 @@
 
 from algos.dueling_dqn.model import DuelingDQNLightning
 from algos.noisy_dqn.model import NoisyDQNLightning
-<<<<<<< HEAD
 from algos.per_dqn.model import PERDQNLightning
-=======
->>>>>>> 5cf1c899
 
 
 def main(hparams) -> None:
@@ -32,11 +29,8 @@
         model = DuelingDQNLightning(hparams)
     elif hparams.algo == 'noisy_dqn':
         model = NoisyDQNLightning(hparams)
-<<<<<<< HEAD
     elif hparams.algo == 'per_dqn':
         model = PERDQNLightning(hparams)
-=======
->>>>>>> 5cf1c899
     else:
         model = DQNLightning(hparams)
 
